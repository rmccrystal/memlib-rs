[package]
name = "memlib"
version = "0.1.0"
edition = "2021"

[dependencies]
<<<<<<< HEAD
dataview = "0.1.2"
obfstr = "0.3.0"
anyhow = { version = "1.0.54", default-features = false }
log = { version = "0.4.14", default-features = false }
ntapi = "0.3.7"
winapi = { version = "0.3.9", features = ["processthreadsapi"] }
widestring = { version = "0.5.1", default-features = false, features = ["alloc"] }
=======
dataview = "0.1.2"
>>>>>>> 94acea7e
<|MERGE_RESOLUTION|>--- conflicted
+++ resolved
@@ -4,14 +4,8 @@
 edition = "2021"
 
 [dependencies]
-<<<<<<< HEAD
 dataview = "0.1.2"
-obfstr = "0.3.0"
-anyhow = { version = "1.0.54", default-features = false }
-log = { version = "0.4.14", default-features = false }
+
 ntapi = "0.3.7"
 winapi = { version = "0.3.9", features = ["processthreadsapi"] }
-widestring = { version = "0.5.1", default-features = false, features = ["alloc"] }
-=======
-dataview = "0.1.2"
->>>>>>> 94acea7e
+widestring = { version = "0.5.1", default-features = false, features = ["alloc"] }